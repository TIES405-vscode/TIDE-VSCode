--- conflicted
+++ resolved
@@ -249,11 +249,6 @@
     public getTreeItem(item: CourseTaskTreeItem): vscode.TreeItem|Thenable<vscode.TreeItem> {
         let title = item.label? item.label.toString() : ""
         let result = new vscode.TreeItem(title, item.collapsibleState)
-<<<<<<< HEAD
-        // This finally showed the icon
-        // TODO: Logic for choosing the right icon
-        let iconPath = path.join(__filename, '..', '..', '..', '..', 'media', 'red-circle-svgrepo-com.svg')
-=======
         let iconPath = path.join(__filename, '..', '..', '..', '..', 'media', 'status-red.svg')
         // This finally showed the icon
         // TODO: Logic for choosing the right icon
@@ -303,7 +298,6 @@
             }
         }
         // let iconPath = path.join(__filename, '..', '..', '..', '..', 'media', 'red-circle-svgrepo-com.svg')
->>>>>>> d726fcd6
         result.command = {
             command : 'tide.item_clicked',
             title : title,
