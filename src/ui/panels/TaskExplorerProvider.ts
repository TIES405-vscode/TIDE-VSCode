--- conflicted
+++ resolved
@@ -129,10 +129,6 @@
         }
     }
 
-<<<<<<< HEAD
-
-=======
->>>>>>> 91ccc01f
     /**
       * Method to check if a course exists with a taskSet with the pathDir as a part of its path
       * @param pathDir 
@@ -143,11 +139,7 @@
         const extensionCourseData = ExtensionStateManager.getCourses()
         extensionCourseData.forEach(course => {
             course.taskSets.forEach(task => {
-<<<<<<< HEAD
-                if (task.path.includes(pathDir) && course.status == 'active') {
-=======
                 if (task.downloadPath?.includes(pathDir.toLocaleLowerCase()) && course.status == 'active') {
->>>>>>> 91ccc01f
                     foundCourse = true
                 }
             })
@@ -155,10 +147,6 @@
         return foundCourse
     }
 
-<<<<<<< HEAD
-
-=======
->>>>>>> 91ccc01f
     // Reads the given path and adds found files and directories as the given parents children
     // recursively until all nodes have been added
     // TODO: Should we filter out directories and files that aren't a part of a task set?
