--- conflicted
+++ resolved
@@ -128,23 +128,7 @@
 
         try {
             const doc = TaskPanelProvider.activeTextEditor.document
-<<<<<<< HEAD
-            const course: Course =  ExtensionStateManager.getCourseByDownloadPath(path.dirname(path.dirname(doc.fileName)))
-            const taskset = course.taskSets.find(taskSet => taskSet.downloadPath === path.dirname(path.dirname(doc.fileName)))
-            const currentDir = path.dirname(doc.fileName)
-            // Find the names of the tasks ide_task_id and the task set from the files path
-            let itemPath = currentDir
-            let pathSplit = itemPath.split(path.sep)
-            // ide_task_id
-            let id = pathSplit.at(-1)
-            // task set name
-            let demo = pathSplit.at(-2)
-            if (demo && id && taskset) {
-                return(ExtensionStateManager.getTaskTimData(taskset.path, demo, id))
-            }
-=======
             return(ExtensionStateManager.getTimDataByFilepath(doc.fileName))
->>>>>>> 5b8aef74
         } catch {
             return undefined
         }
