--- conflicted
+++ resolved
@@ -46,13 +46,10 @@
 					vscode.commands.executeCommand("tide.showCourses");
 					break;
 				}
-<<<<<<< HEAD
-=======
 				case "openSettings": {
 					vscode.commands.executeCommand("tide.openSettings");
 					break;
 				}
->>>>>>> b83de845
 			}
 		});
 	}
