/**
 * Manages the global state for the extension.
 *
 * This class handles storing and retrieving various states such as download paths,
 * course data, and login information in the VSCode global state. It also allows
 * for subscribing to changes in specific state keys.
 *
 * @author Hannes Koivusipilä
 * @author Stella Palenius
 * @license MIT
 * @date 27.3.2024
 */

import * as vscode from 'vscode'
import Logger from '../utilities/logger'
import { Course, CourseStatus, LoginData, TaskPoints, TimData, UserData } from '../common/types'
import path from 'path'
import * as fs from 'fs'

export default class ExtensionStateManager {
  private static globalState: vscode.Memento & {
    setKeysForSync(keys: readonly string[]): void
  }

  private static KEY_PREFIX = 'tide'

  static setContext(ctx: vscode.ExtensionContext) {
    this.globalState = ctx.globalState
  }

  /**
   * Sets the courses data in the global state.
   * @param courses - An array containing the course data to be stored.
   */
  public static setCourses(courses: Array<Course>) {
    this.writeToGlobalState(StateKey.Courses, courses)
  }

  /**
   * Retrieves courses data from global state.
   * @returns Courses from the global state.
   */
  public static getCourses(): Array<Course> {
    return this.readFromGlobalState(StateKey.Courses)
  }

  /**
   * Sets the login data in the global state
   *
   * @static
   * @param {LoginData} loginData - the data to be saved
   */
  public static setLoginData(loginData: LoginData) {
    this.writeToGlobalState(StateKey.LoginData, loginData)
  }

  /**
   * Retrieves login data from global state
   *
   * @static
   * @returns {LoginData} LoginData saved to the global state
   */
  public static getLoginData(): LoginData {
    return this.readFromGlobalState(StateKey.LoginData)
  }

  /**
   * Sets user data to global state
   * @param loggedInUserData UserData saved to the global state
   */
  public static setUserData(loggedInUserData: UserData) {
    this.writeToGlobalState(StateKey.UserData, loggedInUserData)
  }

  /**
   * Retrieves user data from global state
   * @returns User Data saved to the global state
   */
  public static getUserData(): UserData {
    return this.readFromGlobalState(StateKey.UserData)
  }

  /**
   * Sets the download path for a specific task set path in the Global State.
   * @param taskSetPath - The path of the task set.
   * @param downloadPath - The path where the task set will be downloaded.
   */
  static setTaskSetDownloadPath(taskSetPath: string, downloadPath: string) {
    const courses: Array<Course> = this.readFromGlobalState(StateKey.Courses)
    courses.forEach((course) => {
      course.taskSets.forEach((taskSet) => {
        if (taskSet.path === taskSetPath) {
          taskSet.downloadPath = downloadPath
        }
      })
    })
    this.writeToGlobalState(StateKey.Courses, courses)
  }

  /**
   * Retrieves the download path for a specific task set path from the Global State.
   * @param taskSetPath - The path of the task set.
   * @returns The download path stored for the specified task set path.
   */
  static getTaskSetDownloadPath(taskSetPath: string): string | undefined {
    const courses: Array<Course> = this.readFromGlobalState(StateKey.Courses)
    const downloadPath = courses
      .flatMap((course) => course.taskSets)
      .find((taskSet) => taskSet.path === taskSetPath)?.downloadPath
    return downloadPath
  }

  static setCourseStatus(id: number, status: CourseStatus) {
    const courses: Array<Course> = this.readFromGlobalState(StateKey.Courses)
    const courseIdx = courses.findIndex((course) => course.id === id)
    courses[courseIdx].status = status
    this.writeToGlobalState(StateKey.Courses, courses)
  }

  /**
   *set download paths for tasksets after downloading all tasks in course
   * @param coursePath - The path of the course.
   * @param localCoursePath - The path where the course will be downloaded.
   */
  static setCourseTasksDownloadPath(coursePath: string, localCoursePath: string) {
    const courses: Array<Course> = this.readFromGlobalState(StateKey.Courses)
    courses.forEach((course) => { 
        if (course.path === coursePath) {
          course.taskSets.forEach((taskSet) => {
            taskSet.downloadPath = path.join(localCoursePath, taskSet.name)
        })
      }
    })
    this.writeToGlobalState(StateKey.Courses, courses)
  }

  static setTaskPoints(taskSetPath: string, ideTaskId: string, taskPoints: TaskPoints) {
    // TODO: This could be a hashmap
    let taskPointsData = this.readFromGlobalState(StateKey.TaskPoints)
    if (taskPointsData === undefined) {
      taskPointsData = {}
    }
    if (taskPointsData[taskSetPath] === undefined) {
      taskPointsData[taskSetPath] = {}
    }
    taskPointsData[taskSetPath][ideTaskId] = taskPoints
    this.writeToGlobalState(StateKey.TaskPoints, taskPointsData)
  }

  static getTaskPoints(taskSetPath: string, ideTaskId: string): TaskPoints | undefined {
    // const taskPoints = this.readFromGlobalState('taskPoints')
    const taskPoints = this.readFromGlobalState(StateKey.TaskPoints)
    if (taskPoints === undefined) {
      return undefined
    }
    try {
      console.log("reading points")
      let pointsData = taskPoints[taskSetPath][ideTaskId]
      console.log(pointsData)
      return pointsData
    } catch (error) {
      console.log(error)
      return {current_points : 0}
    }
    
  }

  // This is for learning purposes only
  static getAllTaskPoints(): TaskPoints |undefined {
    const taskPoints = this.readFromGlobalState(StateKey.TaskPoints)
    return taskPoints
  }


  /**
   * Updates the timdata of a course, this should be called after downloading a new task set from tim, since it will modify the old .timdata file
   * @param taskSetOrCoursePath  either tasksSetPath or coursePath. This path and the downloadpath the user has set are used to find the new .timdata file, which is then saved
   * @returns 
   */
<<<<<<< HEAD
  static updateTimData(taskSetOrCoursePath: string) {
    let rootDir: string | undefined = vscode.workspace.getConfiguration().get('TIM-IDE.fileDownloadPath')
    if (rootDir == undefined) {
      vscode.window.showErrorMessage("Error while reading fileDownloadPath. Edit fileDownloadPath in Settings!")
    } else {
      // Find the path to the new .timdata file
      const pathSplit = taskSetOrCoursePath.split(path.posix.sep)
      const pathToTimDataDir = path.join(rootDir, pathSplit[1])
      const pathToTimDataFile = path.join(pathToTimDataDir, '.timdata')
      ExtensionStateManager.readAndSaveTimData(pathToTimDataFile)
=======
  static updateTimData(taskSetPath: string) {
    const course: Course = this.getCourseByTasksetPath(taskSetPath)
    const taskset = course.taskSets.find(taskSet => taskSet.path === taskSetPath)
    if (taskset) {
        // Find the path to the new .timdata file
        if (!taskset.downloadPath) {
            throw new Error('Download path is undefined for the task set.');
        }else {
          const pathToTimDataFile = path.join(path.dirname(taskset.downloadPath), '.timdata')
          ExtensionStateManager.readAndSaveTimData(pathToTimDataFile)
        }
        
>>>>>>> d4e54413
    }
  }

  /**
   * Read a .timdata file and save a TimData object for each task (demo) found in the file
   * @param filePath path to a .timdata file
   */ 
  static readAndSaveTimData(filePath: string) {
    try {
        // Read the timdata object from the file
        const timDataRaw = fs.readFileSync(filePath)
        const timData = JSON.parse(timDataRaw.toString())
        
        //console.log(timData)

        // course_parts includes all task sets (demos)
        let courseParts = Object.keys(timData.course_parts)
        courseParts.forEach(demo => {
          let taskData = timData.course_parts[demo].tasks
          let keys = Object.keys(taskData)
          keys.forEach(element => {
              // Save each task as separate objects into TimData
              const newTimData : TimData = timData.course_parts[demo].tasks[element]
              ExtensionStateManager.addTimData(newTimData)
          })
        })          
    } catch (err) {
        console.log(err)
    }
  }

  /**
   * Add a new TimData object (a Task parsed from a .timdata file)
   * Each Task in Tim data is saved for later use as an Array of TimData objects:
   * [{.timData task object}, {.timData task object}, ...]
   * Only the tasks data (each task as one object) is saved from the .timdata files
   * Duplicate TimData objects are not saved
   * TODO: Is it necessary to update old TimData objects when a possible duplicate is found?
   * @param timData a TimData object (a task in a .timdata file)
   */
  static addTimData(timData: TimData) {

    let allTimData : Array<TimData> = this.readFromGlobalState(StateKey.TimData)
    let save = true
    if (allTimData === undefined) {
      allTimData = []
    }

    allTimData.forEach(element => {
      // If an element has the same ide_task_id and path it is the same unique timdata object -> dont save a duplicate
      if (element.ide_task_id === timData.ide_task_id && element.path === timData.path) {
        save = false
      }
    })

    // Only save timdata if it's not a dublicate
    if (save) {
      allTimData.push(timData)      
      this.writeToGlobalState(StateKey.TimData, allTimData)
    }    
  }

  /**
   * Get all TimData
   * @returns All TimData saved to globalstate
   */
  static getTimData(): Array<TimData> {
    const allTimData: Array<TimData> = this.readFromGlobalState(StateKey.TimData)
    if (allTimData) {
      return allTimData
    } else {
      return []
    }
  }

  /**
   * Get a TimData object
   * @param taskPath Path to the task file (like 'kurssit/ties666/demot/demo-1')
   * @param demoName Name of the Demo that the TimData task is a part of
   * @param taskId Task id of the TimData task
   * @returns a unique TimData object with the given parameters, undefined is one is not found using the given parameters
   */
  static getTaskTimData(taskPath: string, demoName: string, taskId: string): TimData | undefined{
    const allTimData: Array<TimData> = this.readFromGlobalState(StateKey.TimData)
    const timData = allTimData.find((timData) => timData.path.includes(taskPath) && timData.ide_task_id === taskId)
    return timData
  }

  static reset() {
    // let key: keyof typeof StateKey
    // for (key in StateKey) {
    //   Logger.debug(`Reseting globalState: "${this.prefixedKey(key)}" `)
    //   this.globalState.update(this.prefixedKey(key), undefined)
    // }
    this.writeToGlobalState(StateKey.Courses, undefined)
    this.writeToGlobalState(StateKey.LoginData, undefined)
    this.writeToGlobalState(StateKey.TaskPoints, undefined)
    this.writeToGlobalState(StateKey.DownloadPath, undefined)
    this.writeToGlobalState(StateKey.TimData, undefined)
  }

  /**
   * Forms a string with the prefix prepended
   *
   * @static
   * @param {string} key - the rest of the key
   * @returns {string} Prefixed key
   */
  private static prefixedKey(key: string): string {
    return `${this.KEY_PREFIX}.${key}`
  }

  /**
   * Writes a value to global state and notifies listeners subscribed to the key.
   *
   * @static
   * @param {string} key - Key to write to
   * @param {string} value - Value to write
   */
  private static writeToGlobalState(key: StateKey, value: any) {
    Logger.debug(`Writing to globalState: "${this.prefixedKey(key)}": `, value)
    this.globalState.update(this.prefixedKey(key), value)
    this.notifySubscribers(key, value)
  }

  /**
   * Reads a value saved to the globalState
   *
   * @static
   * @param {string} key - Key of the value queries
   * @returns {string} value matching the key or an empty string if key doesn't exist
   */
  private static readFromGlobalState(key: StateKey): any {
    const prefixedKey = this.prefixedKey(key)
    const value: any = this.globalState.get(prefixedKey)
    Logger.debug(`Found the following value from key "${prefixedKey}"`, value)
    return value
  }

  // Observer stuff starts here
  private static subscribers: Array<SubscriptionObject> = []

  /**
   * Subscribe to listen to changes on the value of a given key. Calls the NotifyFunction with current value.
   *
   * @static
   * @param {string} key - Key to listen to
   * @param {NotifyFunction} onValueChange - Callback function to call when a change happens
   * @returns {vscode.Disposable} A function for unsubscribing
   */
  public static subscribe(key: StateKey, onValueChange: NotifyFunction): vscode.Disposable {
    Logger.debug(`Someone subscribed to ${key}`)
    const subscriptionObject: SubscriptionObject = { key, onValueChange }
    this.subscribers.push(subscriptionObject)
    const disposableObject = {
      dispose: () => {
        ExtensionStateManager.unsubscribe(subscriptionObject)
      },
    }

    // TODO: is it necessary to send the value of a key when subscribing to it?
    onValueChange(this.readFromGlobalState(key))

    return vscode.Disposable.from(disposableObject)
  }

  /**
   * Unsubscribe a SubscriptionObject
   *
   * @static
   * @param {SubscriptionObject} subscriptionObject - SubscriptionObject to remove
   */
  static unsubscribe(subscriptionObject: SubscriptionObject) {
    Logger.debug(`Someone unsubscribed from ${subscriptionObject.key}`)
    this.subscribers = this.subscribers.filter((subscriber) => subscriber !== subscriptionObject)
  }

  /**
   * Calls the callback function of a key's subscribers with the new value as parameter.
   *
   * @static
   * @param {string} key - The key whose subscribers are notified
   * @param {string} value - The new value of the key
   */
  private static notifySubscribers(key: StateKey, value: unknown) {
    Logger.debug('Notifying subscribers of the following new value', key, value)
    this.subscribers
      .filter((subscriber) => subscriber.key === key)
      .forEach((subscriber) => subscriber.onValueChange(value))
  }

 
  /**
   * Retrieves a course by its task set path.
   * @param taskSetPath The path of the task set in tim.
   * @returns The course associated with the task set path.
   */
  public static getCourseByTasksetPath(taskSetPath: string): Course {
    const courses = this.getCourses()
    const course = courses.find((course) => course.taskSets.some((taskSet) => taskSet.path === taskSetPath))
    if (!course) {
      throw new Error(`Course not found for task set path: ${taskSetPath}`)
    }
    return course;
  }

  /**
   * Retrieves a course by its task set downloadpath.
   * @param downloadPath The download path of the task set.
   * @returns The course associated with the task set path.
   */
  public static getCourseByDownloadPath(downloadPath: string): Course {
    const courses = this.getCourses()
    const course = courses.find((course) => course.taskSets.some((taskSet) => taskSet.downloadPath && downloadPath.includes(taskSet.downloadPath)))
    if (!course) {
      throw new Error(`Course not found for task download path: ${downloadPath}`)
    }
    return course;
  }
}

/**
 * Represents the data required for subscribing to the ExtensionStateManager
 *
 * @interface SubscriptionObject
 * @field {string} key - The key to listen to
 * @field {NotifyFunction} onValueChange - The function to call when the value of the key is changed
 */
interface SubscriptionObject {
  key: string
  onValueChange: NotifyFunction
}

interface NotifyFunction {
  (newValue: any): void
}


// type StateKey = 'courses' | 'loginData' | 'taskPoints'
export enum StateKey {
  Courses = 'courses',
  DownloadPath = 'downloadPath',
  LoginData = 'loginData',
  UserData = 'userData',
  TaskPoints = 'taskPoints',
  TimData = 'timData'
}<|MERGE_RESOLUTION|>--- conflicted
+++ resolved
@@ -174,21 +174,9 @@
 
   /**
    * Updates the timdata of a course, this should be called after downloading a new task set from tim, since it will modify the old .timdata file
-   * @param taskSetOrCoursePath  either tasksSetPath or coursePath. This path and the downloadpath the user has set are used to find the new .timdata file, which is then saved
+   * @param taskSetPath This path and the downloadpath the user has set are used to find the new .timdata file, which is then saved
    * @returns 
    */
-<<<<<<< HEAD
-  static updateTimData(taskSetOrCoursePath: string) {
-    let rootDir: string | undefined = vscode.workspace.getConfiguration().get('TIM-IDE.fileDownloadPath')
-    if (rootDir == undefined) {
-      vscode.window.showErrorMessage("Error while reading fileDownloadPath. Edit fileDownloadPath in Settings!")
-    } else {
-      // Find the path to the new .timdata file
-      const pathSplit = taskSetOrCoursePath.split(path.posix.sep)
-      const pathToTimDataDir = path.join(rootDir, pathSplit[1])
-      const pathToTimDataFile = path.join(pathToTimDataDir, '.timdata')
-      ExtensionStateManager.readAndSaveTimData(pathToTimDataFile)
-=======
   static updateTimData(taskSetPath: string) {
     const course: Course = this.getCourseByTasksetPath(taskSetPath)
     const taskset = course.taskSets.find(taskSet => taskSet.path === taskSetPath)
@@ -201,7 +189,6 @@
           ExtensionStateManager.readAndSaveTimData(pathToTimDataFile)
         }
         
->>>>>>> d4e54413
     }
   }
 
