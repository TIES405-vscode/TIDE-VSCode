/**
 * This class handles communication with the cli tool.
 *
 * @author Hannes Koivusipilä
 * @author Stella Palenius
 * @license MIT
 * @date 6.3.2024
 */

import * as cp from 'child_process'
import Logger from '../utilities/logger'
import * as vscode from 'vscode'
import { Course, LoginData, Task, TaskCreationFeedback, TaskPoints, TimData, UserData } from '../common/types'
import { parseCoursesFromJson } from '../utilities/parsers'
import ExtensionStateManager from './ExtensionStateManager'
import path from 'path'
import UiController from '../ui/UiController'


export default class Tide {
  public static async debug() {
    this.runAndHandle([], (data: string) => {
      Logger.debug(data)
    })
  }

  /**
   * Executes tide login command.
   */
  public static async login(): Promise<LoginData> {
    let loginData = { isLogged: false }

    try {
      await this.runAndHandle(['login', '--json'], (data: string) => {
        const jsonStart = data.indexOf('{')
        const jsonString = data.slice(jsonStart)
        const parsedData = JSON.parse(jsonString)
        loginData = { isLogged: parsedData['login_success'] }
        if (!loginData.isLogged) {
          UiController.showError('Login failed.')
        }
      })
    } catch (error) {
      Logger.error('Error while logging in: ' + error)
      UiController.showError('Login failed.')
    }
    return loginData
  }

  /**
   * Executes tide logout command.
   */
  public static async logout(): Promise<LoginData> {
    try {
      await this.runAndHandle(['logout'], (data: string) => {
        Logger.info(`Logout: ${data}`)
      })
    } catch (error) {
      Logger.error('Error while logging out: ' + error)
      UiController.showError('Logout failed.')
    }
    return { isLogged: false }
  }

  /**
   * Executes tide check-login command.
   * @returns Logged in user data as JSON
   */
  public static async checkLogin(): Promise<UserData> {
    let loggedInUserData: UserData = { logged_in: null}
    try {
      await this.runAndHandle(['check-login', '--json'], (data: string) => {
      Logger.info(`Login data: ${data}`)
      loggedInUserData = JSON.parse(data)
      })
    }
    catch (error) {
      Logger.error('Error while checking login: ' + error)
      UiController.showError('Login check failed.')
    }
    return loggedInUserData
  }

  /**
   * Fetches user's IDE-compatible courses from TIM.
   * @returns course data
   */
  public static async getCourseList(): Promise<Array<Course>> {
    let courses: Array<Course> = []
    try {
      await this.runAndHandle(['courses', '--json'], async (data: string) => {
        courses = await parseCoursesFromJson(data)
      })
    }
    catch (error) {
      Logger.error('Error while fetching courses: ' + error)
      UiController.showError('Failed to fetch courses.')
    }
    return courses
  }

  /**
   * Lists all the tasks in one task set.
   * @param taskSetPath path to task set. Path can be found by executing cli courses command
   * @returns task data
   */
  public static async getTaskListForTaskSetPath(
    taskSetPath: string,
    ignoreErrors: boolean = false,
  ): Promise<Array<Task>> {
    let tasks: Array<Task> = []
    try {
      await this.runAndHandle(
        ['task', 'list', taskSetPath, '--json'],
        async (data: string) => {
          tasks = JSON.parse(data)
        },
        ignoreErrors,
      )
    }
    catch (error) {
      Logger.error('Error while fetching tasks: ' + error)
      UiController.showError('Failed to fetch tasks.')
    }
    return tasks
  }

  /**
   * Downloads task set from TIM; creates files for each task
   * @param {string} taskSetPath - path to task set. Path can be found by executing cli courses command
   */
  public static async downloadTaskSet(courseName:string, taskSetPath: string) {
    try {
      const downloadPathBase: string | undefined = vscode.workspace
        .getConfiguration()
        .get('TIM-IDE.fileDownloadPath')
      if (downloadPathBase === undefined) {
        UiController.showError('Download path not set!')
        return
      }

      const taskName = path.basename(taskSetPath)
      const localCoursePath = path.join(path.normalize(downloadPathBase), courseName)
      const localTaskPath = path.join(path.normalize(downloadPathBase), courseName, taskName)
      await this.runAndHandle(['task', 'create', taskSetPath, '-a', '-d', localCoursePath], (data: string) => {
          ExtensionStateManager.setTaskSetDownloadPath(taskSetPath, localTaskPath)
        // TODO: --json flag is not yet implemented in cli tool 
        // const taskCreationFeedback: TaskCreationFeedback = JSON.parse(data)
        // if (taskCreationFeedback.success) {
        //   ExtensionStateManager.setTaskSetDownloadPath(taskSetPath, downloadPath)
        // } else {
        //   // TODO: more specific errors from cli
        //   UiController.showError('Error downloading tasks.')
        // }
      })
    }
    catch (error) {
      Logger.error('Error while downloading task set: ' + error)
      UiController.showError('Failed to download task set.')
    }
  }

  /**
   * Overwrites a local task set
   *
   * @param {string} taskSetPath - path of the task set
   */
  public static async overwriteSetTasks(taskSetPath: string) {
    try {
      this.runAndHandle(['task', 'create', '-a', '-f', taskSetPath], (data: string) => {
        Logger.debug(data)
      })
    }
    catch (error) {
      Logger.error('Error while overwriting task set: ' + error)
      UiController.showError('Failed to overwrite task set.')
    }
  }

  /**
   * Overwrites one exercise
   * @param taskSetPath - tide task set for the exercise that is going to be overwritten
   * @param ideTaskId - id/directory for the task that is going to be overwritten
   * @param fileLocation - path to the directory where user has loaded the task set
   */
  public static async overwriteTask(taskSetPath: string, ideTaskId: string, fileLocation: string) {
    try {
      this.runAndHandle(
        ['task', 'create', taskSetPath, ideTaskId, '-f', '-d', fileLocation],
        (data: string) => {
          Logger.debug(data)
        },
      )
    }
    catch (error) {
      Logger.error('Error while overwriting task: ' + error)
      UiController.showError('Failed to overwrite task.')
    }
  }

  /**
   * Resets the noneditable parts of a task file to their original state.
   * @param filePath - path of the file to reset
   */
  public static async resetTask(filePath: string) {
    try {
      vscode.commands.executeCommand('workbench.action.files.save')
      this.runAndHandle(['task', 'reset', filePath], (data: string) => {
        Logger.debug(data)
      })
    }
    catch (error) {
      Logger.error('Error while resetting task: ' + error)
      UiController.showError('Failed to reset task.')
    }
  }

  /**
   * Return a task to TIM
   *
   * @param {string} taskPath - path of the task
   */
  public static async submitTask(taskPath: string, callback: () => any) {
<<<<<<< HEAD
    try {
      this.runAndHandle(['submit', taskPath], (data: string) => {
        Logger.debug(data)
        const course: Course =  ExtensionStateManager.getCourseByDownloadPath(path.dirname(path.dirname(taskPath)))
        const taskset = course.taskSets.find(taskSet => taskSet.downloadPath === path.dirname(path.dirname(taskPath)))
        const currentDir = path.dirname(taskPath)
        // Find the names of the tasks ide_task_id and the task set from the files path
        let itemPath = currentDir
        let pathSplit = itemPath.split(path.sep)
        // ide_task_id
        let id = pathSplit.at(-1)
        // task set name
        let demo = pathSplit.at(-2)
        if (demo && id && taskset) {
          const timData : TimData | undefined = ExtensionStateManager.getTaskTimData(taskset.path, demo, id)
          if (timData) {
            this.getTaskPoints(timData.path, timData.ide_task_id, callback);
          } else {
            vscode.window.showErrorMessage('TimData is undefined or invalid.');
          }
=======
    this.runAndHandle(['submit', taskPath], (data: string) => {
      Logger.info(data)
      const course: Course =  ExtensionStateManager.getCourseByDownloadPath(path.dirname(path.dirname(taskPath)))
      const taskset = course.taskSets.find(taskSet => taskSet.downloadPath === path.dirname(path.dirname(taskPath)))
      const currentDir = path.dirname(taskPath)
      // Find the names of the tasks ide_task_id and the task set from the files path
      let itemPath = currentDir
      // console.log(path)
      let pathSplit = itemPath.split(path.sep)
      // ide_task_id
      let id = pathSplit.at(-1)
      // task set name
      let demo = pathSplit.at(-2)
      if (demo && id && taskset) {
        const timData : TimData | undefined = ExtensionStateManager.getTaskTimData(taskset.path, demo, id)
        if (timData) {
          this.getTaskPoints(timData.path, timData.ide_task_id, callback);
        } else {
          vscode.window.showErrorMessage('TimData is undefined or invalid.');
>>>>>>> 3e2666dd
        }
      })
    }
    catch (error) {
      Logger.error('Error while submitting task: ' + error)
      UiController.showError('Failed to submit task.')
    }

  }

  public static async getTaskPoints(taskSetPath: string, ideTaskId: string, callback: any) {
    try {
      await this.runAndHandle(['task', 'points', taskSetPath, ideTaskId, '--json'], (data: string) => {
        Logger.debug(data)
        const points: TaskPoints = JSON.parse(data)
        // TODO: should this be called elsewhere instead?
        ExtensionStateManager.setTaskPoints(taskSetPath, ideTaskId, points)
        vscode.commands.executeCommand('tide.refreshTree')
      })
    } catch (error) {
      Logger.error('Error while fetching task points: ' + error)
      UiController.showError('Failed to fetch task points.')
    }
  }

  /**
   * Executes the process defined in the extension's settings with arguments provided in "args" parameter. calls the function provided as parameter "handler" with the stdout of the executed process passed in as a parameter for the function.
   *
   * @param args - arguments to run the executable with
   * @param handler - a handler function to be called after the executable exits
   */
  private static async runAndHandle(
    args: Array<string>,
    handler: HandlerFunction,
    ignoreErrors: boolean = false,
  ): Promise<void> {
    try {
      const cliOutput = await this.spawnTideProcess(...args)
      if (typeof cliOutput === 'string') {
        await handler(cliOutput)
      }
    } catch (err) {
      if (!ignoreErrors) {
        throw err 
      }
    }
  }

  /**
   * Executes the process defined in the extension's settings.
   *
   * @param args - arguments to be passed to the executable
   * @returns the stdout of the executed process
   */
  private static async spawnTideProcess(...args: Array<string>): Promise<string> {
    Logger.debug(`Running cli with args "${args}"`)
    let buffer = ''
    let errorBuffer = ''

    // Use a copy of process.env to pass custom url to the child process 
    const env_modified = {...process.env}
    
    let customUrl = vscode.workspace.getConfiguration().get("TIM-IDE.customUrl") as string
    if (customUrl && customUrl.trim() !== "") {
      // Ensure that the custom url ends with a slash
      const formattedUrl = customUrl.trim().endsWith("/") ? customUrl.trim() : customUrl.trim() + "/"
      env_modified.URL = formattedUrl
    }
    else {
      env_modified.URL = "https://tim.jyu.fi/"
    }

    // To run an uncompiled version of the CLI tool:
    // 1. Point the cli tool path in your extension settings to the main.py -file
    //const ar = ["run", "python", vscode.workspace.getConfiguration().get("tide.cliPath") as string, ...args];
    // 2. Edit the value of cwd to match the root directory of the cli tool repository
    //const childProcess = cp.spawn("poetry", ar, { cwd: "/Users/stella/tideproject/tide-cli" });

    const childProcess = cp.spawn(
      vscode.workspace.getConfiguration().get('TIM-IDE.cliPath') as string,
      args,
      {"env" : env_modified}
    )

    childProcess.stdout.on('data', (data) => {
      buffer += data.toString()
    })

    childProcess.stderr.on('data', (data) => {
      errorBuffer = data.toString()
    })

    return new Promise<string>((resolve, reject) => {
      childProcess.on('error', (error) => {
        Logger.error(`Error spawning child process: ${error}`)
        reject(error)
      })

      childProcess.on('exit', (code) => {
        if (code === 0) {
          resolve(buffer)
        } else {
          reject(errorBuffer)
        }
      })
    })
  }
}

type HandlerFunction = (data: string) => void<|MERGE_RESOLUTION|>--- conflicted
+++ resolved
@@ -221,15 +221,15 @@
    * @param {string} taskPath - path of the task
    */
   public static async submitTask(taskPath: string, callback: () => any) {
-<<<<<<< HEAD
     try {
       this.runAndHandle(['submit', taskPath], (data: string) => {
-        Logger.debug(data)
+        Logger.info(data)
         const course: Course =  ExtensionStateManager.getCourseByDownloadPath(path.dirname(path.dirname(taskPath)))
         const taskset = course.taskSets.find(taskSet => taskSet.downloadPath === path.dirname(path.dirname(taskPath)))
         const currentDir = path.dirname(taskPath)
         // Find the names of the tasks ide_task_id and the task set from the files path
         let itemPath = currentDir
+        // console.log(path)
         let pathSplit = itemPath.split(path.sep)
         // ide_task_id
         let id = pathSplit.at(-1)
@@ -242,35 +242,12 @@
           } else {
             vscode.window.showErrorMessage('TimData is undefined or invalid.');
           }
-=======
-    this.runAndHandle(['submit', taskPath], (data: string) => {
-      Logger.info(data)
-      const course: Course =  ExtensionStateManager.getCourseByDownloadPath(path.dirname(path.dirname(taskPath)))
-      const taskset = course.taskSets.find(taskSet => taskSet.downloadPath === path.dirname(path.dirname(taskPath)))
-      const currentDir = path.dirname(taskPath)
-      // Find the names of the tasks ide_task_id and the task set from the files path
-      let itemPath = currentDir
-      // console.log(path)
-      let pathSplit = itemPath.split(path.sep)
-      // ide_task_id
-      let id = pathSplit.at(-1)
-      // task set name
-      let demo = pathSplit.at(-2)
-      if (demo && id && taskset) {
-        const timData : TimData | undefined = ExtensionStateManager.getTaskTimData(taskset.path, demo, id)
-        if (timData) {
-          this.getTaskPoints(timData.path, timData.ide_task_id, callback);
-        } else {
-          vscode.window.showErrorMessage('TimData is undefined or invalid.');
->>>>>>> 3e2666dd
         }
       })
-    }
-    catch (error) {
+    }catch (error) {
       Logger.error('Error while submitting task: ' + error)
       UiController.showError('Failed to submit task.')
     }
-
   }
 
   public static async getTaskPoints(taskSetPath: string, ideTaskId: string, callback: any) {
