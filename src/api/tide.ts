/**
 * This class handles communication with the cli tool.
 *
 * @author Hannes Koivusipilä
 * @author Stella Palenius
 * @license MIT
 * @date 6.3.2024
 */

import * as cp from 'child_process'
import Logger from '../utilities/logger'
import * as vscode from 'vscode'
import { Course, LoginData, Task, TaskCreationFeedback, TaskPoints, TimData, UserData } from '../common/types'
import Formatting from '../common/formatting'
import { parseCoursesFromJson } from '../utilities/parsers'
import ExtensionStateManager from './ExtensionStateManager'
import path from 'path'
import UiController from '../ui/UiController'


export default class Tide {
  public static async debug() {
    this.runAndHandle([], (data: string) => {
      Logger.debug(data)
    })
  }

  /**
   * Executes tide login command.
   */
  public static async login(): Promise<LoginData> {
    let loginData = { isLogged: false }

    try {
      await this.runAndHandle(['login', '--json'], (data: string) => {
        const jsonStart = data.indexOf('{')
        const jsonString = data.slice(jsonStart)
        const parsedData = JSON.parse(jsonString)
        loginData = { isLogged: parsedData['login_success'] }
        if (!loginData.isLogged) {
          UiController.showError('Login failed.')
        }
      })
    } catch (error) {
      Logger.error('Error while logging in: ' + error)
      UiController.showError('Login failed.')
    }
    return loginData
  }

  /**
   * Executes tide logout command.
   */
  public static async logout(): Promise<LoginData> {
    try {
      await this.runAndHandle(['logout'], (data: string) => {
        Logger.info(`Logout: ${data}`)
      })
    } catch (error) {
      Logger.error('Error while logging out: ' + error)
      UiController.showError('Logout failed.')
    }
    return { isLogged: false }
  }

  /**
   * Executes tide check-login command.
   * @returns Logged in user data as JSON
   */
  public static async checkLogin(): Promise<UserData> {
    let loggedInUserData: UserData = { logged_in: null}
    try {
      await this.runAndHandle(['check-login', '--json'], (data: string) => {
      Logger.info(`Login data: ${data}`)
      loggedInUserData = JSON.parse(data)
      })
    }
    catch (error) {
      Logger.error('Error while checking login: ' + error)
      UiController.showError('Login check failed.')
    }
    return loggedInUserData
  }

  /**
   * Fetches user's IDE-compatible courses from TIM.
   * @returns course data
   */
  public static async getCourseList(): Promise<Array<Course>> {
    let courses: Array<Course> = []
    try {
      await this.runAndHandle(['courses', '--json'], async (data: string) => {
        courses = await parseCoursesFromJson(data)
      })
    }
    catch (error) {
      Logger.error('Error while fetching courses: ' + error)
      UiController.showError('Failed to fetch courses.')
    }
    return courses
  }

  /**
   * Lists all the tasks in one task set.
   * @param taskSetPath path to task set. Path can be found by executing cli courses command
   * @returns task data
   */
  public static async getTaskListForTaskSetPath(
    taskSetPath: string,
    ignoreErrors: boolean = false,
  ): Promise<Array<Task>> {
    let tasks: Array<Task> = []
    try {
      await this.runAndHandle(
        ['task', 'list', taskSetPath, '--json'],
        async (data: string) => {
          tasks = JSON.parse(data)
        },
        ignoreErrors,
      )
    }
    catch (error) {
      Logger.error('Error while fetching tasks: ' + error)
      UiController.showError('Failed to fetch tasks.')
    }
    return tasks
  }

  /**
   * Downloads task set from TIM; creates files for each task
   * @param {string} taskSetPath - path to task set. Path can be found by executing cli courses command
   */
  public static async downloadTaskSet(courseName: string, courseDir: string, taskSetPath: string) {
    try {
      const downloadPathBase: string | undefined = vscode.workspace
        .getConfiguration()
        .get('TIM-IDE.fileDownloadPath')
      if (downloadPathBase === undefined) {
        UiController.showError('Download path not set!')
        return
      }

      // Java kursseille!?
      // "Demo2"
      const taskName = path.basename(taskSetPath)
      // "c:\\Users\\patu_\\Ohjelmistoprojekti\\tim_beta_kurssit\\ohjelmointi 2, kevät 2025"
      const localCoursePath = path.join(path.normalize(downloadPathBase), courseName)
      // "c:\\Users\\patu_\\Ohjelmistoprojekti\\tim_beta_kurssit\\ohjelmointi 2, kevät 2025\\Demo2"
      let localTaskPath = ''
      if (courseDir.length > 0) {
        localTaskPath = path.join(localCoursePath, courseDir)
      } else {
        localTaskPath = path.join(localCoursePath, taskName)
      }
      await this.runAndHandle(['task', 'create', taskSetPath, '-a', '-d', localCoursePath, '-j'], (data: string) => {
        Logger.debug(data)
        const tasks = JSON.parse(data)
        ExtensionStateManager.setTaskSetPaths(localTaskPath, taskSetPath, tasks)
      })
    }
    catch (error) {
      Logger.error('Error while downloading task set: ' + error)
      UiController.showError('Failed to download task set.')
    }
  }

  /**
   * Overwrites a local task set
   *
   * @param {string} taskSetPath - path of the task set
   */
  public static async overwriteSetTasks(taskSetPath: string) {
    try {
      await this.runAndHandle(['task', 'create', '-a', '-f', taskSetPath], (data: string) => {
        Logger.debug(data)
      })
    }
    catch (error) {
      Logger.error('Error while overwriting task set: ' + error)
      UiController.showError('Failed to overwrite task set.')
    }
  }

  /**
   * Overwrites one exercise. Used in task restore commad
   * @param taskSetPath - tide task set for the exercise that is going to be overwritten
   * @param ideTaskId - id/directory for the task that is going to be overwritten
   * @param fileLocation - path to the directory where user has loaded the task set
   */
  public static async overwriteTask(taskSetPath: string, ideTaskId: string, fileLocation: string) {
    try {
      await this.runAndHandle(
        ['task', 'create', taskSetPath, ideTaskId, '-f', '-d', fileLocation],
        (data: string) => {
          Logger.debug(data)
        },
      )
    }
    catch (error) {
      Logger.error('Error while overwriting task: ' + error)
      UiController.showError('Failed to overwrite task.')
    }
  }

  /**
   * Resets the noneditable parts of a task file to their original state.
   * @param filePath - path of the file to reset
   */
  public static async resetTask(filePath: string) {
    try {
      vscode.commands.executeCommand('workbench.action.files.save')
      await this.runAndHandle(['task', 'reset', filePath], (data: string) => {
        Logger.debug(data)
      })
    }
    catch (error) {
      Logger.error('Error while resetting task: ' + error)
      UiController.showError('Failed to reset task.')
    }
  }

  /**
   * Return a task to TIM
   *
   * @param {string} taskPath - path of the task
   */
  public static async submitTask(taskPath: string, callback: () => any) {
    try {
      Logger.info('The current task is being submitted to TIM. Please wait for the TIM response.')
      await this.runAndHandle(['submit', taskPath], (data: string) => {
        Logger.info(data)
        callback()
        const timData : TimData | undefined = ExtensionStateManager.getTimDataByFilepath(taskPath)
          if (timData) {
            this.getTaskPoints(timData.path, timData.ide_task_id, callback)
          } else {
            vscode.window.showErrorMessage('TimData is undefined or invalid.')
          }
      })
    }catch (error) {
      Logger.error('Error while submitting task: ' + error)
      UiController.showError('Failed to submit task.')
    }
  }

  public static async getTaskPoints(taskSetPath: string, ideTaskId: string, callback: any) {
    try {
      vscode.commands.executeCommand('tide.setPointsUpdating')
      await this.runAndHandle(['task', 'points', taskSetPath, ideTaskId, '--json'], (data: string) => {
        Logger.debug(data)
        const points: TaskPoints = JSON.parse(data)
        // TODO: should this be called elsewhere instead?
        ExtensionStateManager.setTaskPoints(taskSetPath, ideTaskId, points)
        vscode.commands.executeCommand('tide.refreshTree')
      })
    } catch (error) {
      Logger.error('Error while fetching task points: ' + error)
      UiController.showError('Failed to fetch task points.')
    }
  }

  /**
   * Executes the process defined in the extension's settings with arguments provided in "args" parameter. calls the function provided as parameter "handler" with the stdout of the executed process passed in as a parameter for the function.
   *
   * @param args - arguments to run the executable with
   * @param handler - a handler function to be called after the executable exits
   */
  private static async runAndHandle(
    args: Array<string>,
    handler: HandlerFunction,
    ignoreErrors: boolean = false,
  ): Promise<void> {
    try {
      const cliOutput = await this.spawnTideProcess(...args)
      if (typeof cliOutput === 'string') {
        await handler(cliOutput)
      }
    } catch (err) {
      if (!ignoreErrors) {
        throw err 
      }
    }
  }

  /**
   * Executes the process defined in the extension's settings.
   *
   * @param args - arguments to be passed to the executable
   * @returns the stdout of the executed process
   */
  private static async spawnTideProcess(...args: Array<string>): Promise<string> {
    Logger.debug(`Running cli with args "${args}"`)
    let buffer = ''
    let errorBuffer = ''

    // Use a copy of process.env to pass custom url to the child process 
    const env_modified = {...process.env}
    
    let customUrl = vscode.workspace.getConfiguration().get('TIM-IDE.customUrl') as string
    if (customUrl && customUrl.trim() !== '') {
      // Ensure that the custom url ends with a slash
<<<<<<< HEAD
      const formattedUrl = customUrl.trim().endsWith('/') ? customUrl.trim() : customUrl.trim() + '/'
      env_modified.URL = formattedUrl
    }
    else {
      env_modified.URL = 'https://tim.jyu.fi/'
=======
      const formattedUrl = customUrl.trim().endsWith("/") ? customUrl.trim() : customUrl.trim() + "/"
      env_modified.TIM_URL = formattedUrl
    }
    else {
      env_modified.TIM_URL = "https://tim.jyu.fi/"
>>>>>>> 02a3bc9c
    }

    // To run an uncompiled version of the CLI tool:
    // 1. Point the cli tool path in your extension settings to the main.py -file
    //const ar = ["run", "python", vscode.workspace.getConfiguration().get("tide.cliPath") as string, ...args];
    // 2. Edit the value of cwd to match the root directory of the cli tool repository
    //const childProcess = cp.spawn("poetry", ar, { cwd: "/Users/stella/tideproject/tide-cli" });

    const childProcess = cp.spawn(
      vscode.workspace.getConfiguration().get('TIM-IDE.cliPath') as string,
      args,
      {'env' : env_modified}
    )

    childProcess.stdout.on('data', (data) => {
      buffer += data.toString()
    })

    childProcess.stderr.on('data', (data) => {
      errorBuffer = data.toString()
    })

    return new Promise<string>((resolve, reject) => {
      childProcess.on('error', (error) => {
        Logger.error(`Error spawning child process: ${error}`)
        reject(error)
      })

      childProcess.on('exit', (code) => {
        if (code === 0) {
          resolve(buffer)
        } else {
          reject(errorBuffer)
        }
      })
    })
  }
}

type HandlerFunction = (data: string) => void<|MERGE_RESOLUTION|>--- conflicted
+++ resolved
@@ -299,19 +299,11 @@
     let customUrl = vscode.workspace.getConfiguration().get('TIM-IDE.customUrl') as string
     if (customUrl && customUrl.trim() !== '') {
       // Ensure that the custom url ends with a slash
-<<<<<<< HEAD
       const formattedUrl = customUrl.trim().endsWith('/') ? customUrl.trim() : customUrl.trim() + '/'
-      env_modified.URL = formattedUrl
+      env_modified.TIM_URL = formattedUrl
     }
     else {
-      env_modified.URL = 'https://tim.jyu.fi/'
-=======
-      const formattedUrl = customUrl.trim().endsWith("/") ? customUrl.trim() : customUrl.trim() + "/"
-      env_modified.TIM_URL = formattedUrl
-    }
-    else {
-      env_modified.TIM_URL = "https://tim.jyu.fi/"
->>>>>>> 02a3bc9c
+      env_modified.TIM_URL = 'https://tim.jyu.fi/'
     }
 
     // To run an uncompiled version of the CLI tool:
