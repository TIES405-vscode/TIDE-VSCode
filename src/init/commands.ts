import * as vscode from "vscode";
import Logger from "../utilities/logger";
import Tide from "../api/tide";
import TestPanel from "../panels/TestPanel";
import CoursePanel from "../panels/CoursePanel";
<<<<<<< HEAD
import SettingsPanel from "../panels/SettingsPanel";
import ExtensionStateManager from "../api/ExtensionStateManager";
=======
>>>>>>> b83de845

export function registerCommands(ctx: vscode.ExtensionContext) {
	Logger.info("Registering commands.");
	ctx.subscriptions.push(
		vscode.commands.registerCommand("tide.hello-world", () => {
			vscode.window.setStatusBarMessage("Hello TIDE!");
			TestPanel.createOrShow(ctx.extensionUri);
		})
	);
<<<<<<< HEAD

	ctx.subscriptions.push(
		vscode.commands.registerCommand("tide.showCourses", () => {
			CoursePanel.createOrShow(ctx.extensionUri);
		})
	);

    ctx.subscriptions.push(
        vscode.commands.registerCommand("tide.showSettings", () => {
            SettingsPanel.createOrShow(ctx.extensionUri);
        })
    );

	ctx.subscriptions.push(
=======

	ctx.subscriptions.push(
		vscode.commands.registerCommand("tide.openSettings", () => {
			vscode.commands.executeCommand("workbench.action.openSettings", "TIDE-extension");
		})
	);

	ctx.subscriptions.push(
		vscode.commands.registerCommand("tide.showCourses", () => {
			CoursePanel.createOrShow(ctx.extensionUri);
		})
	);

	ctx.subscriptions.push(
>>>>>>> b83de845
		vscode.commands.registerCommand("tide.login", () => {
			Tide.login();
		})
	);

	ctx.subscriptions.push(
		vscode.commands.registerCommand("tide.logout", () => {
			Tide.logout();
		})
	);

<<<<<<< HEAD
    ctx.subscriptions.push(
        vscode.commands.registerCommand('tide.debug', () => {
            Logger.debug(ExtensionStateManager.getCliPath());
        })
    );
=======
>>>>>>> b83de845
	// "commands": [
	//   {
	//     "command": "tide.login",
	//     "title": "Login"
	//   },
	//   {
	//     "command": "tide.logout",
	//     "title": "Log out"
	//   },
	//   {
	//     "command": "tide.list",
	//     "title": "List Available Courses"
	//   },
	//   {
	//     "command": "tide.pull",
	//     "title": "Pull either all tasks for a course or a specific task."
	//   },
	//   {
	//     "command": "tide.push",
	//     "title": "Push either all tasks for a course or a specific task."
	//   }
	// ]
}<|MERGE_RESOLUTION|>--- conflicted
+++ resolved
@@ -3,11 +3,6 @@
 import Tide from "../api/tide";
 import TestPanel from "../panels/TestPanel";
 import CoursePanel from "../panels/CoursePanel";
-<<<<<<< HEAD
-import SettingsPanel from "../panels/SettingsPanel";
-import ExtensionStateManager from "../api/ExtensionStateManager";
-=======
->>>>>>> b83de845
 
 export function registerCommands(ctx: vscode.ExtensionContext) {
 	Logger.info("Registering commands.");
@@ -17,22 +12,6 @@
 			TestPanel.createOrShow(ctx.extensionUri);
 		})
 	);
-<<<<<<< HEAD
-
-	ctx.subscriptions.push(
-		vscode.commands.registerCommand("tide.showCourses", () => {
-			CoursePanel.createOrShow(ctx.extensionUri);
-		})
-	);
-
-    ctx.subscriptions.push(
-        vscode.commands.registerCommand("tide.showSettings", () => {
-            SettingsPanel.createOrShow(ctx.extensionUri);
-        })
-    );
-
-	ctx.subscriptions.push(
-=======
 
 	ctx.subscriptions.push(
 		vscode.commands.registerCommand("tide.openSettings", () => {
@@ -47,7 +26,6 @@
 	);
 
 	ctx.subscriptions.push(
->>>>>>> b83de845
 		vscode.commands.registerCommand("tide.login", () => {
 			Tide.login();
 		})
@@ -59,14 +37,6 @@
 		})
 	);
 
-<<<<<<< HEAD
-    ctx.subscriptions.push(
-        vscode.commands.registerCommand('tide.debug', () => {
-            Logger.debug(ExtensionStateManager.getCliPath());
-        })
-    );
-=======
->>>>>>> b83de845
 	// "commands": [
 	//   {
 	//     "command": "tide.login",
