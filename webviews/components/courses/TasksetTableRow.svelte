--- conflicted
+++ resolved
@@ -1,13 +1,8 @@
 <script lang="ts">
-<<<<<<< HEAD
-  import type { TaskSet } from '../../../src/common/types'
-  import TasksetDetails from './TasksetDetails.svelte'
-=======
   import { onMount } from 'svelte'
   import type { TaskSet, WebviewMessage } from '../../../src/common/types'
-
+  import TasksetDetails from './TasksetDetails.svelte'
   import LoaderButton from '../common/LoaderButton.svelte'
->>>>>>> 3d6c5afe
 
   interface Props {
     taskset: TaskSet;
@@ -64,19 +59,15 @@
 
 <tr>
   <td>
-<<<<<<< HEAD
     <button class="button-taskname" onclick={toggleDetails}>
       <span class="button-taskname-span">{taskset.name}</span>
       <span class="arrow {showDetails ? 'left-arrow' : 'down-arrow'}">&#8250;</span>
     </button>
-=======
-    <LoaderButton loading={downloadingTasks} text="Download taskset" textWhileLoading="Downloading..." onClick={downloadTaskSet} />
->>>>>>> 3d6c5afe
   </td>
   {#if taskset.tasks.length}
     <td>{taskset.tasks.length}</td>
     <td>
-      <button onclick={downloadTaskSet}>Download taskset</button>
+      <LoaderButton loading={downloadingTasks} text="Download taskset" textWhileLoading="Downloading..." onClick={downloadTaskSet} />
     </td>
   {:else}
     <td colspan="2">Unavailable</td>
@@ -103,7 +94,6 @@
     font-size: 14px;
   }
 
-<<<<<<< HEAD
   button {
     background-color:rgb(0, 111, 185);
     color: white;
@@ -148,6 +138,4 @@
     transform: rotate(0deg);
   }
 
-=======
->>>>>>> 3d6c5afe
 </style>