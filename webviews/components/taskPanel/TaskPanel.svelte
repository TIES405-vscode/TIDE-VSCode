--- conflicted
+++ resolved
@@ -125,11 +125,7 @@
       {#if timData.max_points == undefined}
       <p>This task does not reward points.</p>
       {:else}
-<<<<<<< HEAD
       <PointsDisplay {taskPoints} taskMaxPoints={timData.max_points} />
-=======
-      <PointsDisplay {taskPoints} maxPoints={timData.max_points} />
->>>>>>> 4b23ba3d
       
       <button onclick={updateTaskPoints}>Update points</button>
       {/if}
